mod index_options;

pub use self::index_options::*;

mod doc_values_type;

pub use self::doc_values_type::*;

mod numeric_doc_values;

pub use self::numeric_doc_values::*;

pub use self::fieldable::Fieldable;

mod binary_doc_values;

pub use self::binary_doc_values::*;

mod sorted_numeric_doc_values;

pub use self::sorted_numeric_doc_values::*;

pub mod index_file_names;

mod sorted_doc_values_term_iterator;

pub use self::sorted_doc_values_term_iterator::*;

mod sorted_set_doc_values_term_iterator;

pub use self::sorted_set_doc_values_term_iterator::*;

mod doc_values;

pub use self::doc_values::*;

mod sorted_doc_values;

pub use self::sorted_doc_values::*;

mod singleton_sorted_numeric_doc_values;

pub use self::singleton_sorted_numeric_doc_values::*;

mod sorted_set_doc_values;

pub use self::sorted_set_doc_values::*;

mod singleton_sorted_set_doc_values;

pub use self::singleton_sorted_set_doc_values::*;

mod segment_doc_values;

pub use self::segment_doc_values::*;

mod segment_reader;

pub use self::segment_reader::*;

mod directory_reader;

pub use self::directory_reader::*;

mod segment;

pub use self::segment::*;

pub mod mapper_field_type;
pub mod point_values;

use serde::ser::SerializeStruct;
use serde::{Serialize, Serializer};
use std::collections::{HashMap, HashSet};
use std::fmt;
use std::result;
use std::sync::Arc;

use core::codec::Codec;
use core::doc::Document;
use core::index::stored_field_visitor::StoredFieldVisitor;
use core::index::term::TermState;
use core::store::{DirectoryRc, IOContext};
use core::util::{to_base36, Bits, DocId, Version};
use error::Result;

pub mod field_info;
pub use self::field_info::*;

mod leaf_reader;
pub use self::leaf_reader::*;

pub mod term;

pub mod fieldable;
pub mod index_lookup;
pub mod multi_fields;
pub mod multi_terms;
pub mod reader_slice;
pub mod stored_field_visitor;

// postings flags for postings enum
/// don't need per doc postings
pub const POSTINGS_NONE: i16 = 0;
/// require term frequencies
pub const POSTINGS_FREQS: i16 = 1 << 3;
/// require term positions
pub const POSTINGS_POSITIONS: i16 = POSTINGS_FREQS | 1 << 4;
/// require term offsets
pub const POSTINGS_OFFSETS: i16 = POSTINGS_POSITIONS | 1 << 5;
/// require term payloads
pub const POSTINGS_PAYLOADS: i16 = POSTINGS_POSITIONS | 1 << 6;
/// require positions, payloads and offsets
pub const POSTINGS_ALL: i16 = POSTINGS_OFFSETS | POSTINGS_PAYLOADS;

// index file names
pub const INDEX_FILE_SEGMENTS: &str = "segments";
pub const INDEX_FILE_PENDING_SEGMENTS: &str = "pending_segments";
pub const INDEX_FILE_OLD_SEGMENT_GEN: &str = "segments.gen";

fn index_of_segment_name(filename: &str) -> i32 {
    // If it is a .del file, there's an '_' after the first character
    let filename = &filename[1..];
    if let Some(i) = filename.find('_') {
        return i as i32 + 1;
    }
    // let it panic when input is invalid
    filename.find('.').unwrap() as i32 + 1
}

pub fn strip_segment_name(name: &str) -> String {
    let mut name = name;
    let idx = index_of_segment_name(name);
    if idx != -1 {
        name = &name[idx as usize..]
    }
    name.into()
}

pub fn segment_file_name(name: &str, suffix: &str, ext: &str) -> String {
    if !ext.is_empty() || !suffix.is_empty() {
        assert!(!ext.starts_with('.'));
        let mut filename = String::with_capacity(name.len() + 2 + suffix.len() + ext.len());
        filename.push_str(name);
        if !suffix.is_empty() {
            filename.push('_');
            filename.push_str(suffix);
        }
        if !ext.is_empty() {
            filename.push('.');
            filename.push_str(ext);
        }
        filename
    } else {
        String::from(name)
    }
}

pub fn file_name_from_generation(base: &str, ext: &str, gen: i64) -> String {
    assert!(gen >= 0);
    if gen == 0 {
        segment_file_name(base, "", ext)
    } else {
        let mut res = String::new();
        res.push_str(base);
        res.push('_');
        res += &to_base36(gen);
        if !ext.is_empty() {
            res.push('.');
            res.push_str(ext);
        }
        res
    }
}

pub trait IndexReader: Send + Sync {
    fn leaves(&self) -> Vec<&LeafReader>;
    fn term_vector(&self, doc_id: DocId) -> Result<Box<Fields>>;
    fn document(&self, doc_id: DocId, fields: &[String]) -> Result<Document>;
    fn max_doc(&self) -> i32;
    fn num_docs(&self) -> i32;
    fn leaf_reader_for_doc(&self, doc: DocId) -> &LeafReader {
        let leaves = self.leaves();
        let size = leaves.len();
        let mut lo = 0usize;
        let mut hi = size - 1;
        while hi >= lo {
            let mut mid = (lo + hi) >> 1;
            let mid_value = leaves[mid].doc_base();
            if doc < mid_value {
                hi = mid - 1;
            } else if doc > mid_value {
                lo = mid + 1;
            } else {
                while mid + 1 < size && leaves[mid + 1].doc_base() == mid_value {
                    mid += 1;
                }
                return leaves[mid];
            }
        }
        leaves[hi]
    }
}

pub type IndexReaderRef = Arc<IndexReader>;

pub const SEGMENT_INFO_YES: i32 = 1;
pub const SEGMENT_INFO_NO: i32 = -1;

pub struct SegmentInfo {
    pub name: String,
    pub max_doc: i32,
    pub directory: DirectoryRc,
    pub is_compound_file: bool,
    pub id: Vec<u8>,
    pub codec: Option<Arc<Codec>>,
    pub diagnostics: HashMap<String, String>,
    pub attributes: HashMap<String, String>,
    // index_sort: Sort,
    pub version: Version,
}

impl SegmentInfo {
    #[allow(too_many_arguments)]
    pub fn new(
        version: Version,
        name: &str,
        max_doc: i32,
        directory: DirectoryRc,
        is_compound_file: bool,
        diagnostics: HashMap<String, String>,
        id: &[u8],
        attributes: HashMap<String, String>,
    ) -> Result<SegmentInfo> {
        Ok(SegmentInfo {
            name: String::from(name),
            max_doc,
            directory,
            is_compound_file,
            id: Vec::from(id),
            version,
            codec: None,
            diagnostics,
            attributes,
        })
    }

    pub fn set_codec(&mut self, codec: Arc<Codec>) {
        self.codec = Some(codec);
    }

    pub fn codec(&self) -> Arc<Codec> {
        assert!(self.codec.is_some());
        Arc::clone(self.codec.as_ref().unwrap())
    }

    pub fn max_doc(&self) -> i32 {
        self.max_doc
    }

    pub fn is_compound_file(&self) -> bool {
        self.is_compound_file
    }

    pub fn get_id(&self) -> &[u8] {
        &self.id[..]
    }
}

impl Clone for SegmentInfo {
    fn clone(&self) -> Self {
        SegmentInfo {
            name: self.name.clone(),
            max_doc: self.max_doc,
            is_compound_file: self.is_compound_file,
            directory: Arc::clone(&self.directory),
            id: self.id.clone(),
            codec: self.codec.as_ref().map(|c| Arc::clone(c)),
            diagnostics: self.diagnostics.clone(),
            attributes: self.attributes.clone(),
            version: self.version.clone(),
        }
    }
}

impl Serialize for SegmentInfo {
    fn serialize<S>(&self, serializer: S) -> result::Result<S::Ok, S::Error>
    where
        S: Serializer,
    {
        let mut s = serializer.serialize_struct("SegmentInfo", 8)?;
        s.serialize_field("name", &self.name)?;
        s.serialize_field("max_doc", &self.max_doc)?;
        s.serialize_field("is_compound_file", &self.is_compound_file)?;
        s.serialize_field("id", &self.id)?;
        // TODO: directory?
        if self.codec.is_some() {
            let codec = self.codec.as_ref().unwrap();
            s.serialize_field("codec", codec.name())?;
        } else {
            s.serialize_field("codec", "uninitialized")?;
        };
        s.serialize_field("diagnostics", &self.diagnostics)?;
        s.serialize_field("attributes", &self.attributes)?;
        s.serialize_field("version", &self.version)?;
        s.end()
    }
}

/// Holds buffered deletes and updates, by docID, term or query for a
/// single segment. This is used to hold buffered pending
/// deletes and updates against the to-be-flushed segment.  Once the
/// deletes and updates are pushed (on flush in DocumentsWriter), they
/// are converted to a FrozenBufferedUpdates instance. */
///
/// NOTE: instances of this class are accessed either via a private
/// instance on DocumentWriterPerThread, or via sync'd code by
/// DocumentsWriterDeleteQueue
pub struct BufferedUpdates {
<<<<<<< HEAD
    // num_term_deletes: AtomicIsize,
=======
    //
// num_term_deletes: AtomicIsize,
>>>>>>> b40c3553
// num_numeric_updates: AtomicIsize,
// num_binary_updates: AtomicIsize,
//
// TODO: rename thes three: put "deleted" prefix in front:
// terms: HashMap<Term, i32>,
// queries: HashMap<Query, i32>,
// doc_ids: Vec<i32>,
//
// Map<dvField,Map<updateTerm,NumericUpdate>>
// For each field we keep an ordered list of NumericUpdates, key'd by the
// update Term. LinkedHashMap guarantees we will later traverse the map in
// insertion order (so that if two terms affect the same document, the last
// one that came in wins), and helps us detect faster if the same Term is
// used to update the same field multiple times (so we later traverse it
// only once).
// numeric_updates: HashMap<String, HashMap<Term, NumericDocValuesUpdate>>,
//
// Map<dvField,Map<updateTerm,BinaryUpdate>>
// For each field we keep an ordered list of BinaryUpdates, key'd by the
// update Term. LinkedHashMap guarantees we will later traverse the map in
// insertion order (so that if two terms affect the same document, the last
// one that came in wins), and helps us detect faster if the same Term is
// used to update the same field multiple times (so we later traverse it
// only once).
// binary_update: HashMap<String, HashMap<Term, BinaryDocValuesUpdate>>,
//
// bytes_used: AtomicI64,
// gen: i64,
// segmentName: String,
//
}

/// A Term represents a word from text.  This is the unit of search.  It is
/// composed of two elements, the text of the word, as a string, and the name of
/// the field that the text occurred in.
///
/// Note that terms may represent more than words from text fields, but also
/// things like dates, email addresses, urls, etc.
#[derive(Debug, PartialEq, Hash, Eq)]
pub struct Term {
    pub field: String,
    pub bytes: Vec<u8>,
}

impl Term {
    /// Constructs a Term with the given field and bytes.
    /// <p>Note that a null field or null bytes value results in undefined
    /// behavior for most Lucene APIs that accept a Term parameter.
    ///
    /// <p>The provided BytesRef is copied when it is non null.
    pub fn new(field: String, bytes: Vec<u8>) -> Term {
        Term { field, bytes }
    }

    /// Returns the field of this term.   The field indicates
    /// the part of a document which this term came from.
    pub fn field(&self) -> &str {
        &self.field
    }

    /// Returns the text of this term.  In the case of words, this is simply the
    /// text of the word.  In the case of dates and other types, this is an
    /// encoding of the object as a string.
    pub fn text(&self) -> Result<String> {
        Ok(String::from_utf8(self.bytes.clone())?)
    }
}

impl Clone for Term {
    fn clone(&self) -> Self {
        Self::new(self.field.clone(), self.bytes.clone())
    }
}

pub struct TermContext {
    pub doc_freq: i32,
    pub total_term_freq: i64,
    pub states: Vec<(DocId, Box<TermState>)>,
}

impl TermContext {
    pub fn new(reader: &IndexReader) -> TermContext {
        let doc_freq = 0;
        let total_term_freq = 0;
        let states = Vec::with_capacity(reader.leaves().len());
        TermContext {
            doc_freq,
            total_term_freq,
            states,
        }
    }

    pub fn build(&mut self, reader: &IndexReader, term: &Term) -> Result<()> {
        for reader in &reader.leaves() {
            if let Some(terms) = reader.terms(&term.field)? {
                let mut terms_enum = terms.iterator()?;
                if terms_enum.seek_exact(&term.bytes)? {
                    // TODO add TermStates if someone need it
                    let doc_freq = terms_enum.doc_freq()?;
                    let total_term_freq = terms_enum.total_term_freq()?;
                    self.accumulate_statistics(doc_freq, total_term_freq as i64);
                    self.states
                        .push((reader.doc_base(), terms_enum.term_state()?));
                }
            }
        }

        Ok(())
    }

    fn accumulate_statistics(&mut self, doc_freq: i32, total_term_freq: i64) {
        self.doc_freq += doc_freq;
        if self.total_term_freq >= 0 && total_term_freq >= 0 {
            self.total_term_freq += total_term_freq
        } else {
            self.total_term_freq = -1
        }
    }
}

/// Embeds a [read-only] SegmentInfo and adds per-commit
/// fields.
/// @lucene.experimental */
pub struct SegmentCommitInfo {
    /// The {@link SegmentInfo} that we wrap.
    pub info: SegmentInfo,
    /// How many deleted docs in the segment:
    pub del_count: i32,
    /// Generation number of the live docs file (-1 if there
    /// are no deletes yet):
    pub del_gen: i64,
    /// Normally 1+delGen, unless an exception was hit on last
    /// attempt to write:
    pub next_write_del_gen: i64,
    /// Generation number of the FieldInfos (-1 if there are no updates)
    field_infos_gen: i64,
    /// Normally 1+fieldInfosGen, unless an exception was hit on last attempt to
    /// write
    pub next_write_field_infos_gen: i64,
    /// Generation number of the DocValues (-1 if there are no updates)
    pub doc_values_gen: i64,
    /// Normally 1+dvGen, unless an exception was hit on last attempt to
    /// write
    pub next_write_doc_values_gen: i64,
    /// Track the per-field DocValues update files
    pub dv_updates_files: HashMap<i32, HashSet<String>>,
    /// TODO should we add .files() to FieldInfosFormat, like we have on
    /// LiveDocsFormat?
    /// track the fieldInfos update files
    pub field_infos_files: HashSet<String>,

    pub size_in_bytes: i64,
}

impl Serialize for SegmentCommitInfo {
    fn serialize<S>(&self, serializer: S) -> result::Result<S::Ok, S::Error>
    where
        S: Serializer,
    {
        let mut s = serializer.serialize_struct("SegmentCommitInfo", 11)?;
        s.serialize_field("info", &self.info)?;
        s.serialize_field("del_count", &self.del_count)?;
        s.serialize_field("del_gen", &self.del_gen)?;
        s.serialize_field("next_write_del_gen", &self.next_write_del_gen)?;
        s.serialize_field("field_infos_gen", &self.field_infos_gen)?;
        s.serialize_field(
            "next_write_field_infos_gen",
            &self.next_write_field_infos_gen,
        )?;
        s.serialize_field("doc_values_gen", &self.doc_values_gen)?;
        s.serialize_field("next_write_doc_values_gen", &self.next_write_doc_values_gen)?;
        s.serialize_field("dv_updates_files", &self.dv_updates_files)?;
        s.serialize_field("field_infos_files", &self.field_infos_files)?;
        s.serialize_field("size_in_bytes", &self.size_in_bytes)?;
        s.end()
    }
}

impl fmt::Display for SegmentCommitInfo {
    fn fmt(&self, f: &mut fmt::Formatter) -> fmt::Result {
        if let Ok(s) = ::serde_json::to_string_pretty(self) {
            write!(f, "{}", s)?;
        }

        Ok(())
    }
}

impl SegmentCommitInfo {
    pub fn new(
        info: SegmentInfo,
        del_count: i32,
        del_gen: i64,
        field_infos_gen: i64,
        doc_values_gen: i64,
        dv_updates_files: HashMap<i32, HashSet<String>>,
        field_infos_files: HashSet<String>,
    ) -> SegmentCommitInfo {
        SegmentCommitInfo {
            info,
            del_count,
            del_gen,
            next_write_del_gen: if del_gen == -1 { 1i64 } else { del_gen + 1 },
            field_infos_gen,
            next_write_field_infos_gen: if field_infos_gen == -1 {
                1
            } else {
                field_infos_gen + 1
            },
            doc_values_gen,
            next_write_doc_values_gen: if doc_values_gen == -1 {
                1
            } else {
                doc_values_gen + 1
            },
            dv_updates_files,
            field_infos_files,
            size_in_bytes: -1,
        }
    }

    // pub fn info(&self) -> &SegmentInfo {
    // &self.info
    // }

    pub fn has_deletions(&self) -> bool {
        self.del_gen != -1
    }

    pub fn del_count(&self) -> i32 {
        self.del_count
    }

    pub fn has_field_updates(&self) -> bool {
        self.field_infos_gen != -1
    }

    pub fn field_infos_gen(&self) -> i64 {
        self.field_infos_gen
    }
}

/// Holder class for common parameters used during write.
/// @lucene.experimental
pub struct SegmentWriteState {
    /// {@link InfoStream} used for debugging messages. */
    // info_stream: InfoStream,
    /// {@link Directory} where this segment will be written
    /// to.
    pub directory: DirectoryRc,

    /// {@link SegmentInfo} describing this segment. */
    pub segment_info: SegmentInfo,

    /// {@link FieldInfos} describing all fields in this
    /// segment. */
    pub field_infos: FieldInfos,

    /// Number of deleted documents set while flushing the
    /// segment. */
    pub del_count_on_flush: i64,

    /// Deletes and updates to apply while we are flushing the segment. A Term is
    /// enrolled in here if it was deleted/updated at one point, and it's mapped to
    /// the docIDUpto, meaning any docID &lt; docIDUpto containing this term should
    /// be deleted/updated.
    pub seg_updates: BufferedUpdates,

    /// {@link MutableBits} recording live documents; this is
    /// only set if there is one or more deleted documents. */
    live_docs: Box<Bits>,

    /// Unique suffix for any postings files written for this
    /// segment.  {@link PerFieldPostingsFormat} sets this for
    /// each of the postings formats it wraps.  If you create
    /// a new {@link PostingsFormat} then any files you
    /// write/read must be derived using this suffix (use
    /// {@link IndexFileNames#segmentFileName(String,String,String)}).
    ///
    /// Note: the suffix must be either empty, or be a textual suffix contain exactly two parts
    /// (separated by underscore), or be a base36 generation. */
    pub segment_suffix: String,

    /// {@link IOContext} for all writes; you should pass this
    /// to {@link Directory#createOutput(String,IOContext)}. */
    pub context: IOContext,
}

/// Holder class for common parameters used during read.
/// @lucene.experimental
pub struct SegmentReadState<'a> {
    /// {@link Directory} where this segment is read from.
    pub directory: DirectoryRc,

    /// {@link SegmentInfo} describing this segment.
    pub segment_info: &'a SegmentInfo,

    /// {@link FieldInfos} describing all fields in this
    /// segment. */
    pub field_infos: Arc<FieldInfos>,

    /// {@link IOContext} to pass to {@link
    /// Directory#openInput(String,IOContext)}.
    pub context: IOContext,

    /// Unique suffix for any postings files read for this
    /// segment.  {@link PerFieldPostingsFormat} sets this for
    /// each of the postings formats it wraps.  If you create
    /// a new {@link PostingsFormat} then any files you
    /// write/read must be derived using this suffix (use
    /// {@link IndexFileNames#segmentFileName(String,String,String)}).
    pub segment_suffix: String,
}

impl<'a> SegmentReadState<'a> {
    pub fn new(
        directory: DirectoryRc,
        segment_info: &SegmentInfo,
        field_infos: Arc<FieldInfos>,
        context: IOContext,
        segment_suffix: String,
    ) -> SegmentReadState {
        SegmentReadState {
            directory,
            segment_info,
            field_infos,
            context,
            segment_suffix,
        }
    }

    pub fn with_suffix<'b>(state: &'b SegmentReadState, suffix: &str) -> SegmentReadState<'b> {
        Self::new(
            state.directory.clone(),
            state.segment_info,
            state.field_infos.clone(),
            state.context,
            String::from(suffix),
        )
    }
}

pub struct MergeState {}

impl MergeState {}

#[cfg(test)]
pub mod tests {
    use std::collections::HashMap;

    use super::*;
    use core::index::point_values::PointValuesRef;
    use core::search::bm25_similarity::BM25Similarity;
    use core::util::*;

    use core::codec::FieldsProducerRef;

    pub struct MockNumericValues {
        num: HashMap<i32, u8>,
    }

    impl Default for MockNumericValues {
        fn default() -> MockNumericValues {
            let mut num = HashMap::<i32, u8>::new();

            let norm_value = BM25Similarity::encode_norm_value(1f32, 120);
            num.insert(1, norm_value);
            let norm_value = BM25Similarity::encode_norm_value(1f32, 1000);
            num.insert(2, norm_value);
            MockNumericValues { num }
        }
    }

    impl NumericDocValues for MockNumericValues {
        fn get_with_ctx(
            &self,
            ctx: NumericDocValuesContext,
            doc_id: DocId,
        ) -> Result<(i64, NumericDocValuesContext)> {
            Ok((i64::from(self.num[&doc_id]), ctx))
        }
    }

    #[derive(Default)]
    pub struct MockBits {}

    impl Bits for MockBits {
        fn get_with_ctx(&self, ctx: BitsContext, _index: usize) -> Result<(bool, BitsContext)> {
            Ok((true, ctx))
        }

        fn len(&self) -> usize {
            unimplemented!()
        }
    }

    pub struct MockLeafReader {
        doc_base: DocId,
        live_docs: BitsRef,
        field_infos: FieldInfos,
    }

    impl MockLeafReader {
        pub fn new(doc_base: DocId) -> MockLeafReader {
            let mut infos = Vec::new();
            let field_info_one = FieldInfo::new(
                "test".to_string(),
                1,
                true,
                true,
                false,
                IndexOptions::Docs,
                DocValuesType::Numeric,
                1,
                HashMap::new(),
                1,
                1,
            );
            let field_info_two = FieldInfo::new(
                "test_2".to_string(),
                2,
                true,
                true,
                false,
                IndexOptions::Docs,
                DocValuesType::SortedNumeric,
                2,
                HashMap::new(),
                2,
                2,
            );
            infos.push(field_info_one.unwrap());
            infos.push(field_info_two.unwrap());

            MockLeafReader {
                doc_base,
                live_docs: Arc::new(MatchAllBits::new(0usize)),
                field_infos: FieldInfos::new(infos).unwrap(),
            }
        }
    }

    impl LeafReader for MockLeafReader {
        fn doc_base(&self) -> DocId {
            self.doc_base
        }

        fn fields(&self) -> Result<FieldsProducerRef> {
            unimplemented!()
        }

        fn term_vector(&self, _doc_id: DocId) -> Result<Box<Fields>> {
            unimplemented!()
        }

        fn point_values(&self) -> Option<PointValuesRef> {
            unimplemented!()
        }

        fn document(&self, _doc_id: DocId, _visitor: &mut StoredFieldVisitor) -> Result<()> {
            unimplemented!()
        }

        fn norm_values(&self, _field: &str) -> Result<Option<Box<NumericDocValues>>> {
            Ok(Some(Box::new(MockNumericValues::default())))
        }

        fn live_docs(&self) -> BitsRef {
            Arc::clone(&self.live_docs)
        }

        fn field_infos(&self) -> &FieldInfos {
            &self.field_infos
        }

        fn max_doc(&self) -> DocId {
            0
        }

        fn get_docs_with_field(&self, _field: &str) -> Result<BitsRef> {
            Ok(Arc::new(MockBits::default()))
        }

        fn get_numeric_doc_values(&self, _field: &str) -> Result<NumericDocValuesRef> {
            Ok(Arc::new(MockNumericValues::default()))
        }

        fn get_binary_doc_values(&self, _field: &str) -> Result<BinaryDocValuesRef> {
            unimplemented!()
        }

        fn get_sorted_doc_values(&self, _field: &str) -> Result<SortedDocValuesRef> {
            unimplemented!()
        }

        fn get_sorted_numeric_doc_values(&self, _field: &str) -> Result<SortedNumericDocValuesRef> {
            // TODO fix this
            // let boxed = Box::new(MockSortedNumericDocValues::new());
            // Ok(Arc::new(Mutex::new(boxed)))
            //
            unimplemented!()
        }

        fn get_sorted_set_doc_values(&self, _field: &str) -> Result<SortedSetDocValuesRef> {
            unimplemented!()
        }

        fn field_info(&self, _field: &str) -> Option<&FieldInfo> {
            unimplemented!()
        }

        fn num_docs(&self) -> i32 {
            0
        }

        fn core_cache_key(&self) -> &str {
            unimplemented!()
        }
    }

    pub struct MockIndexReader {
        leaves: Vec<MockLeafReader>,
    }

    impl MockIndexReader {
        pub fn new(leaves: Vec<MockLeafReader>) -> MockIndexReader {
            MockIndexReader { leaves }
        }
    }

    impl IndexReader for MockIndexReader {
        fn leaves(&self) -> Vec<&LeafReader> {
            let mut leaves: Vec<&LeafReader> = vec![];
            for leaf in &self.leaves {
                leaves.push(leaf);
            }
            leaves
        }

        fn term_vector(&self, _doc_id: DocId) -> Result<Box<Fields>> {
            unimplemented!()
        }

        fn document(&self, _doc_id: DocId, _fields_load: &[String]) -> Result<Document> {
            unimplemented!()
        }

        fn max_doc(&self) -> i32 {
            1
        }

        fn num_docs(&self) -> i32 {
            1
        }
    }
}<|MERGE_RESOLUTION|>--- conflicted
+++ resolved
@@ -317,12 +317,8 @@
 /// instance on DocumentWriterPerThread, or via sync'd code by
 /// DocumentsWriterDeleteQueue
 pub struct BufferedUpdates {
-<<<<<<< HEAD
-    // num_term_deletes: AtomicIsize,
-=======
-    //
 // num_term_deletes: AtomicIsize,
->>>>>>> b40c3553
+
 // num_numeric_updates: AtomicIsize,
 // num_binary_updates: AtomicIsize,
 //
